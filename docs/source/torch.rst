torch
=====
The torch package contains data structures for multi-dimensional
tensors and mathematical operations over these are defined.
Additionally, it provides many utilities for efficient serializing of
Tensors and arbitrary types, and other useful utilities.

It has a CUDA counterpart, that enables you to run your tensor computations
on an NVIDIA GPU with compute capability >= 3.0

.. currentmodule:: torch

Tensors
-------
.. autosummary::
    :toctree: generated
    :nosignatures:

    is_tensor
    is_storage
    is_complex
    is_floating_point
    is_nonzero
    set_default_dtype
    get_default_dtype
    set_default_tensor_type
    numel
    set_printoptions
    set_flush_denormal

.. _tensor-creation-ops:

Creation Ops
~~~~~~~~~~~~~~~~~~~~~~

.. note::
    Random sampling creation ops are listed under :ref:`random-sampling` and
    include:
    :func:`torch.rand`
    :func:`torch.rand_like`
    :func:`torch.randn`
    :func:`torch.randn_like`
    :func:`torch.randint`
    :func:`torch.randint_like`
    :func:`torch.randperm`
    You may also use :func:`torch.empty` with the :ref:`inplace-random-sampling`
    methods to create :class:`torch.Tensor` s with values sampled from a broader
    range of distributions.

.. autosummary::
    :toctree: generated
    :nosignatures:

    tensor
    sparse_coo_tensor
    as_tensor
    as_strided
    from_numpy
    zeros
    zeros_like
    ones
    ones_like
    arange
    range
    linspace
    logspace
    eye
    empty
    empty_like
    empty_strided
    full
    full_like
    quantize_per_tensor
    quantize_per_channel
    dequantize
    complex
    polar

Indexing, Slicing, Joining, Mutating Ops
~~~~~~~~~~~~~~~~~~~~~~~~~~~~~~~~~~~~~~~~
.. autosummary::
    :toctree: generated
    :nosignatures:

    cat
    chunk
    dstack
    gather
    hstack
    index_select
    masked_select
    movedim
    narrow
    nonzero
    reshape
    split
    squeeze
    stack
    t
    take
    transpose
    unbind
    unsqueeze
    vstack
    where

.. _generators:

Generators
----------------------------------
.. autosummary::
    :toctree: generated
    :nosignatures:

    Generator

.. _random-sampling:

Random sampling
----------------------------------
.. autosummary::
    :toctree: generated
    :nosignatures:

    seed
    manual_seed
    initial_seed
    get_rng_state
    set_rng_state

.. autoattribute:: torch.default_generator
   :annotation:  Returns the default CPU torch.Generator

.. The following doesn't actually seem to exist.
   https://github.com/pytorch/pytorch/issues/27780
   .. autoattribute:: torch.cuda.default_generators
      :annotation:  If cuda is available, returns a tuple of default CUDA torch.Generator-s.
                    The number of CUDA torch.Generator-s returned is equal to the number of
                    GPUs available in the system.
.. autosummary::
    :toctree: generated
    :nosignatures:

    bernoulli
    multinomial
    normal
    poisson
    rand
    rand_like
    randint
    randint_like
    randn
    randn_like
    randperm

.. _inplace-random-sampling:

In-place random sampling
~~~~~~~~~~~~~~~~~~~~~~~~

There are a few more in-place random sampling functions defined on Tensors as well. Click through to refer to their documentation:

- :func:`torch.Tensor.bernoulli_` - in-place version of :func:`torch.bernoulli`
- :func:`torch.Tensor.cauchy_` - numbers drawn from the Cauchy distribution
- :func:`torch.Tensor.exponential_` - numbers drawn from the exponential distribution
- :func:`torch.Tensor.geometric_` - elements drawn from the geometric distribution
- :func:`torch.Tensor.log_normal_` - samples from the log-normal distribution
- :func:`torch.Tensor.normal_` - in-place version of :func:`torch.normal`
- :func:`torch.Tensor.random_` - numbers sampled from the discrete uniform distribution
- :func:`torch.Tensor.uniform_` - numbers sampled from the continuous uniform distribution

Quasi-random sampling
~~~~~~~~~~~~~~~~~~~~~
.. autosummary::
    :toctree: generated
    :nosignatures:
    :template: sobolengine.rst

    quasirandom.SobolEngine

Serialization
----------------------------------
.. autosummary::
    :toctree: generated
    :nosignatures:

    save
    load

Parallelism
----------------------------------
.. autosummary::
    :toctree: generated
    :nosignatures:

    get_num_threads
    set_num_threads
    get_num_interop_threads
    set_num_interop_threads

Locally disabling gradient computation
--------------------------------------
The context managers :func:`torch.no_grad`, :func:`torch.enable_grad`, and
:func:`torch.set_grad_enabled` are helpful for locally disabling and enabling
gradient computation. See :ref:`locally-disable-grad` for more details on
their usage.  These context managers are thread local, so they won't
work if you send work to another thread using the ``threading`` module, etc.

Examples::

  >>> x = torch.zeros(1, requires_grad=True)
  >>> with torch.no_grad():
  ...     y = x * 2
  >>> y.requires_grad
  False

  >>> is_train = False
  >>> with torch.set_grad_enabled(is_train):
  ...     y = x * 2
  >>> y.requires_grad
  False

  >>> torch.set_grad_enabled(True)  # this can also be used as a function
  >>> y = x * 2
  >>> y.requires_grad
  True

  >>> torch.set_grad_enabled(False)
  >>> y = x * 2
  >>> y.requires_grad
  False

.. autosummary::
    :toctree: generated
    :nosignatures:

    no_grad
    enable_grad
    set_grad_enabled

Math operations
---------------

Pointwise Ops
~~~~~~~~~~~~~~~~~~~~~~

.. autosummary::
    :toctree: generated
    :nosignatures:

    abs
    absolute
    acos
    arccos
    acosh
    arccosh
    add
    addcdiv
    addcmul
    angle
    asin
    arcsin
    asinh
    atan
    arctan
    atanh
    atan2
    bitwise_not
    bitwise_and
    bitwise_or
    bitwise_xor
    ceil
    clamp
    clip
    conj
    cos
    cosh
    deg2rad
    div
    digamma
    erf
    erfc
    erfinv
    exp
    expm1
    fix
    floor
    floor_divide
    fmod
    frac
    imag
    lerp
    lgamma
    log
    log10
    log1p
    log2
    logaddexp
    logaddexp2
    logical_and
    logical_not
    logical_or
    logical_xor
    logit
    hypot
    mul
    mvlgamma
    neg
    negative
    nextafter
    polygamma
    pow
    rad2deg
    real
    reciprocal
    remainder
    round
    rsqrt
    sigmoid
    sign
    signbit
    sin
    sinh
    sqrt
    square
    tan
    tanh
    true_divide
    trunc

Reduction Ops
~~~~~~~~~~~~~~~~~~~~~~
.. autosummary::
    :toctree: generated
    :nosignatures:

    argmax
    argmin
    amax
    amin
    max
    min
    dist
    logsumexp
    mean
    median
    mode
    norm
    nansum
    prod
    quantile
    std
    std_mean
    sum
    unique
    unique_consecutive
    var
    var_mean
    count_nonzero

Comparison Ops
~~~~~~~~~~~~~~~~~~~~~~
.. autosummary::
    :toctree: generated
    :nosignatures:

    allclose
    argsort
    eq
    equal
    ge
    gt
    isclose
    isfinite
    isinf
    isposinf
    isneginf
    isnan
    isreal
    kthvalue
    le
    lt
<<<<<<< HEAD
=======
    max
    maximum
    min
    minimum
>>>>>>> 01b5c062
    ne
    sort
    topk


Spectral Ops
~~~~~~~~~~~~~~~~~~~~~~
.. autosummary::
    :toctree: generated
    :nosignatures:

    fft
    ifft
    rfft
    irfft
    stft
    istft
    bartlett_window
    blackman_window
    hamming_window
    hann_window


Other Operations
~~~~~~~~~~~~~~~~~~~~~~

.. autosummary::
    :toctree: generated
    :nosignatures:

    atleast_1d
    atleast_2d
    atleast_3d
    bincount
    block_diag
    broadcast_tensors
    bucketize
    cartesian_prod
    cdist
    clone
    combinations
    cross
    cummax
    cummin
    cumprod
    cumsum
    diag
    diag_embed
    diagflat
    diagonal
    einsum
    flatten
    flip
    fliplr
    flipud
    rot90
    gcd
    histc
    meshgrid
    lcm
    logcumsumexp
    renorm
    repeat_interleave
    roll
    searchsorted
    tensordot
    trace
    tril
    tril_indices
    triu
    triu_indices
    vander
    view_as_real
    view_as_complex


BLAS and LAPACK Operations
~~~~~~~~~~~~~~~~~~~~~~~~~~~
.. autosummary::
    :toctree: generated
    :nosignatures:

    addbmm
    addmm
    addmv
    addr
    baddbmm
    bmm
    chain_matmul
    cholesky
    cholesky_inverse
    cholesky_solve
    dot
    eig
    geqrf
    ger
    inverse
    det
    logdet
    slogdet
    lstsq
    lu
    lu_solve
    lu_unpack
    matmul
    matrix_power
    matrix_rank
    matrix_exp
    mm
    mv
    orgqr
    ormqr
    outer
    pinverse
    qr
    solve
    svd
    svd_lowrank
    pca_lowrank
    symeig
    lobpcg
    trapz
    triangular_solve

Utilities
----------------------------------
.. autosummary::
    :toctree: generated
    :nosignatures:

    compiled_with_cxx11_abi
    result_type
    can_cast

    promote_types<|MERGE_RESOLUTION|>--- conflicted
+++ resolved
@@ -380,13 +380,8 @@
     kthvalue
     le
     lt
-<<<<<<< HEAD
-=======
-    max
     maximum
-    min
     minimum
->>>>>>> 01b5c062
     ne
     sort
     topk
