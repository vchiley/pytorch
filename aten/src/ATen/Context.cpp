#include <ATen/Config.h>

#include <ATen/Context.h>

#include <c10/core/TensorOptions.h>

#include <mutex>
#include <sstream>
#include <stdexcept>
#include <string>
#include <thread>

#include <ATen/Tensor.h>
#include <ATen/cpu/FlushDenormal.h>

#include <TH/TH.h> // for USE_LAPACK

#ifdef USE_FBGEMM
#include <fbgemm/Fbgemm.h>
#endif // USE_FBGEMM

namespace at {

Context::Context()
    : thc_state(nullptr, [](THCState* p) { /* no-op */ }),
      thh_state(nullptr, [](THHState* p) { /* no-op */ }) {}

// TODO: This could be bad juju if someone calls globalContext() in the
// destructor of an object with static lifetime.
Context& globalContext() {
  static Context globalContext_;
  return globalContext_;
}

// NB: This method is *purely* whether or not a user requested
// that CuDNN was enabled, it doesn't actually say anything about
// whether or not CuDNN is actually usable.
bool Context::userEnabledCuDNN() const {
  return enabled_cudnn;
}

void Context::setUserEnabledCuDNN(bool e) {
  enabled_cudnn = e;
}

bool Context::userEnabledMkldnn() const {
  return enabled_mkldnn;
}

void Context::setUserEnabledMkldnn(bool e) {
  enabled_mkldnn = e;
}

bool Context::deterministicCuDNN() const {
  return deterministic_cudnn;
}

void Context::setDeterministicCuDNN(bool b) {
  deterministic_cudnn = b;
}

bool Context::deterministic() const {
  return _deterministic;
}

void Context::setDeterministic(bool b) {
  _deterministic = b;
}

void Context::alertNotDeterministic(c10::string_view const& caller) {
  if (globalContext().deterministic()) {
    TORCH_CHECK(false,
      caller, " does not have a deterministic implementation, but you set "
      "'torch.set_deterministic(True)'. You can turn off determinism just "
      "for this operation if that's acceptable for your application. You "
      "can also file an issue at https://github.com/pytorch/pytorch/issues "
      "to help us prioritize adding deterministic support for this operation.");
  }
}

<<<<<<< HEAD
bool Context::allowTF32CuDNN() const {
  return allow_tf32_cudnn;
}

void Context::setAllowTF32CuDNN(bool b) {
  allow_tf32_cudnn = b;
=======
static const char cublas_config_var_name[] = "CUBLAS_WORKSPACE_CONFIG";
static const char* const cublas_deterministic_configs[] = { ":4096:8", ":16:8" };

bool Context::checkCuBLASConfigDeterministic() {
  bool cublas_config_deterministic = true;
  // If using CUDA 10.2 or greater, need to make sure CuBLAS workspace config
  // is set to deterministic setting
  if (hasCUDART() && (versionCUDART() >= 10020)) {
    char* workspace_config = std::getenv(cublas_config_var_name);
    cublas_config_deterministic = (workspace_config != nullptr) && (
      (strcmp(workspace_config, cublas_deterministic_configs[0]) == 0)
      || (strcmp(workspace_config, cublas_deterministic_configs[1]) == 0)
    );
  }
  return cublas_config_deterministic;
}

void Context::alertCuBLASConfigNotDeterministic() {
  static bool cublas_config_deterministic = checkCuBLASConfigDeterministic();
  TORCH_CHECK(!deterministic() || cublas_config_deterministic,
    "Deterministic behavior was enabled with either `torch.set_deterministic(True)` or ",
    "`at::Context::setDeterministic(true)`, but this operation is not deterministic because ",
    "it uses CuBLAS and you have CUDA >= 10.2. To enable deterministic behavior in this ",
    "case, you must set an environment variable before running your PyTorch application: ",
    cublas_config_var_name, "=", cublas_deterministic_configs[0], " or ",
    cublas_config_var_name, "=", cublas_deterministic_configs[1], ". For more information, go to ",
    "https://docs.nvidia.com/cuda/cublas/index.html#cublasApi_reproducibility"
  );
>>>>>>> 089bb1a8
}

bool Context::benchmarkCuDNN() const {
  return benchmark_cudnn;
}

void Context::setBenchmarkCuDNN(bool b) {
  benchmark_cudnn = b;
}

bool Context::allowTF32CuBLAS() const {
  return allow_tf32_cublas;
}

void Context::setAllowTF32CuBLAS(bool b) {
  allow_tf32_cublas = b;
}

bool Context::hasMKL() const {
#if AT_MKL_ENABLED()
  return true;
#else
  return false;
#endif
}

bool Context::hasMKLDNN() const {
#if AT_MKLDNN_ENABLED()
  return true;
#else
  return false;
#endif
}

bool Context::hasOpenMP() const {
#ifdef _OPENMP
  return true;
#else
  return false;
#endif
}

bool Context::hasLAPACK() const {
#ifdef USE_LAPACK
  return true;
#else
  return false;
#endif
}

at::QEngine Context::qEngine() const {
  // If wasn't explicitly set - take the last one available
  return quantized_engine.value_or(supportedQEngines().back());
}

void Context::setQEngine(at::QEngine e) {
  const auto& qengines = supportedQEngines();
  if (std::find(qengines.begin(), qengines.end(), e) != qengines.end()) {
    quantized_engine = e;
    return;
  }
  TORCH_CHECK(false, "quantized engine ", toString(e), " is not supported");
}

const std::vector<at::QEngine>& Context::supportedQEngines() const {
  static auto supported_qengines = []() {
    std::vector<at::QEngine> engines = {};
    // Engines are listed in priority order: later one wins
    // By default we prefer FBGEMM if we're running on server side
    // QNNPACK on server side has some issue, so we disable it by default.
#ifdef C10_MOBILE
    engines.push_back(at::kNoQEngine);
#ifdef USE_PYTORCH_QNNPACK
    engines.push_back(at::kQNNPACK);
#endif
#else  // C10_MOBILE
#ifdef USE_PYTORCH_QNNPACK
    engines.push_back(at::kQNNPACK);
#endif
    engines.push_back(at::kNoQEngine);
#endif // C10_MOBILE

#ifdef USE_FBGEMM
    if (fbgemm::fbgemmSupportedCPU()) {
      engines.push_back(at::kFBGEMM);
    }
#endif
    return engines;
  }();
  return supported_qengines;
}

bool Context::isXNNPACKAvailable() const {
#ifdef USE_XNNPACK
  return true;
#else
  return false;
#endif
}

bool Context::releaseWeightsWhenPrepacking() const {
  return release_original_weights;
}

void Context::setReleaseWeightsWhenPrepacking(bool e) {
  release_original_weights = e;
}

bool Context::setFlushDenormal(bool on) {
  return at::cpu::set_flush_denormal(on);
}

Allocator* getCPUAllocator() {
  return getTHDefaultAllocator();
}

} // namespace at<|MERGE_RESOLUTION|>--- conflicted
+++ resolved
@@ -78,14 +78,14 @@
   }
 }
 
-<<<<<<< HEAD
 bool Context::allowTF32CuDNN() const {
   return allow_tf32_cudnn;
 }
 
 void Context::setAllowTF32CuDNN(bool b) {
   allow_tf32_cudnn = b;
-=======
+}
+
 static const char cublas_config_var_name[] = "CUBLAS_WORKSPACE_CONFIG";
 static const char* const cublas_deterministic_configs[] = { ":4096:8", ":16:8" };
 
@@ -114,7 +114,6 @@
     cublas_config_var_name, "=", cublas_deterministic_configs[1], ". For more information, go to ",
     "https://docs.nvidia.com/cuda/cublas/index.html#cublasApi_reproducibility"
   );
->>>>>>> 089bb1a8
 }
 
 bool Context::benchmarkCuDNN() const {
