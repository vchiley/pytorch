--- conflicted
+++ resolved
@@ -373,12 +373,9 @@
   bool promote_gpu_output_dtypes_ = false;
   bool final_output_ = true;
   bool check_mem_overlap_ = false;
-<<<<<<< HEAD
-  bool requires_channels_last_output_ = false;
-=======
   bool have_differing_types_ = false;
   bool all_ops_same_shape_ = false;
->>>>>>> 65f5db96
+  bool requires_channels_last_output_ = false;
 };
 /// A container-like struct that acts as if it contains splits of a
 /// TensorIterator that can use 32-bit indexing. Taken together the splits cover
