--- conflicted
+++ resolved
@@ -17,10 +17,7 @@
     HAS_TORCHVISION = False
 skipIfNoTorchVision = unittest.skipIf(not HAS_TORCHVISION, "no torchvision")
 
-<<<<<<< HEAD
 class TestFX(JitTestCase):
-=======
-class TestFX(TestCase):
     def checkGraphModule(self, m: torch.nn.Module, args, kwargs=None):
         """Check that an nn.Module's results match the GraphModule version
         for a given set of args/kwargs.
@@ -31,7 +28,6 @@
         test_outs = gm(*args, **kwargs)
         self.assertEqual(ref_outs, test_outs)
 
->>>>>>> 9ca338a9
     def test_graph_module(self):
         class MySub(torch.nn.Module):
             def __init__(self):
