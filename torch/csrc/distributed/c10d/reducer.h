--- conflicted
+++ resolved
@@ -161,11 +161,10 @@
     // Views into contents for each grad.  Each view will be created with
     // layout (sizes + strides) matching the grad's expected layout
     // ("Gradient Layout Contract" in torch/csrc/autograd/AccumulateGrad.h).
-    // bucket_views_in[i].copy_(grad) and
-    // grad.copy_(bucket_views_out[i])
+    // grad.copy_(bucket_views[i]) and
+    // bucket_views[i].copy_(grad)
     // provide convenient ways to move grad data in/out of contents.
-    std::vector<at::Tensor> bucket_views_in;
-    std::vector<at::Tensor> bucket_views_out;
+    std::vector<at::Tensor> bucket_views;
 
     // Variables that contribute to this bucket replica. Use refcounted value
     // here so that we can easily unflatten the bucket contents into the
@@ -190,28 +189,11 @@
   // This function is called inside `initialize_buckets` and
   // `finalize_backward`. The function call in `initialize_bucket` creates views
   // into the contents tensor for each variable's grad. Views serve as entry
-<<<<<<< HEAD
-  // points to refer to each grad's data of the flat contents tensor. When it is
-  // called inside 'initialize_buckets' to inititalize bucket_views_in,
-  // copy_to_bucket_view is true, meaning grad needs to be copied into
-  // bucket_view.
-  // The function call in `finalize_backward` happens only if DDP communication
-  // hook was registered to recrate bucket_views_out with the result of `future_work`.
-  // Before `finalize_backward` call, bucket_views_out must be cleared. In this case,
-  // copy_to_bucket_view is false, meaning grad does not need to be copied
-  // into bucket_view, as grad has already been mutated in bucket_view, just
-  // let grad point to bucket_view here.
-  void initialize_bucket_views(
-      BucketReplica& replica,
-      at::Tensor& contents,
-      bool copy_to_bucket_view);
-=======
   // points to copy_ each grad's data in/out of the flat contents tensor. The
   // function call in `finalize_backward` happens only if DDP communication hook
   // was registered to recrate views with the result of `future_work`. Before
   // `finalize_backward` call, views must be cleared.
   void initialize_bucketviews(BucketReplica& replica, at::Tensor& contents);
->>>>>>> 2b70f827
 
   // A bucket holds N bucket replicas (1 per model replica).
   //
