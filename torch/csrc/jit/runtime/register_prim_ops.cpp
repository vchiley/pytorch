--- conflicted
+++ resolved
@@ -1,4 +1,5 @@
 #include <torch/csrc/jit/runtime/register_ops_utils.h>
+#include <torch/csrc/jit/runtime/operator.h>
 #include <torch/library.h>
 
 #include <algorithm>
@@ -128,21 +129,16 @@
 }
 
 RegisterOperators reg(
-<<<<<<< HEAD
     {OperatorGenerator(
-         TORCH_SELECTIVE_SCHEMA("aten::list(str t) -> str[]"),
-=======
-    {Operator(
-         "aten::str(t elem) -> str",
+         TORCH_SELECTIVE_SCHEMA("aten::str(t elem) -> str"),
          [](Stack* stack) {
            std::stringstream ss;
            ss << pop(stack);
            push(stack, ss.str());
          },
          aliasAnalysisFromSchema()),
-     Operator(
-         "aten::list(str t) -> str[]",
->>>>>>> c28f5257
+    OperatorGenerator(
+         TORCH_SELECTIVE_SCHEMA("aten::list(str t) -> str[]"),
          [](Stack& stack) {
            auto str = pop(stack).toStringRef();
            c10::List<std::string> chars;
