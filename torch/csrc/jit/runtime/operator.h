// in memory description of all ATen Ops similar to Caffe2 schema
// once C10 exists this can be removed, or stubbed out, but we need
// it now to implement correct semantic checking for script
#pragma once

#include <ATen/core/dispatch/Dispatcher.h>
#include <ATen/core/dispatch/OperatorOptions.h>
#include <ATen/core/op_registration/op_whitelist.h>
#include <ATen/core/stack.h>
#include <c10/util/Exception.h>
#include <torch/csrc/jit/frontend/function_schema_parser.h>
#include <torch/csrc/jit/runtime/operator_options.h>
#include <torch/library.h>

#include <ATen/ATen.h>
#include <ATen/core/function_schema.h>
#include <ATen/core/interned_strings.h>

#include <functional>
#include <initializer_list>
#include <memory>
#include <string>
#include <unordered_map>
#include <utility>
#include <vector>

namespace torch {
namespace jit {

struct Node;
using ::c10::FunctionSchema;
using ::c10::Symbol;

using OperationCreator = Operation (*)(const Node*);

/*
 * Note: JIT relies on Operator instances having static lifetime, because
 * it for example stores a non-owning FunctionSchema* pointer in the Node class,
 * which points to the function shema stored in the Operator instance.
 * Also, jit::Operator is meant to store more operator related information like
 * symbolic derivatives, which also requires them to have static lifetime
 * so that changes to symbolic derivatives are remembered.
 *
 * Currently, the JIT operator library contains a jit::Operator instance
 * with a wrapper for each c10 operator. The c10 operator library registers
 * those wrappers using listeners in register_c10_ops.cpp.
 * TODO Instead of doing it this way, we should only have pure-jit ops in
 * the jit library but have the JIT operator lookup look into the c10 library
 * too.
 */

// An Operator is a thin wrapper around either a pure JIT operator (e.g. prim
// ops) or a c10 operator, allowing some common operations and abstracting away
// the concrete operator nature.
struct TORCH_API Operator {
 private:
  struct C10Operator final {
    c10::OperatorHandle handle_;
    Operation op_;
  };
  struct UnparsedFunctionSchema final {
    std::string schema_string_;
    mutable c10::optional<c10::AliasAnalysisKind> alias_analysis_;
  };
  struct JitOnlyOperator final {
    // The only valid transition for schema_ is from right->left, i.e.
    // when the schema gets parsed.
    mutable c10::either<FunctionSchema, UnparsedFunctionSchema> schema_;

    c10::either<Operation, OperationCreator> op_;
  };

 public:
  Operator(c10::OperatorHandle opHandle, Operation operation)
      : op_(c10::make_left<C10Operator, JitOnlyOperator>(
            C10Operator{std::move(opHandle), std::move(operation)})) {}

  Operator(
      std::string schema,
      Operation op,
      c10::AliasAnalysisKind alias_analysis)
      : op_(c10::make_right<C10Operator, JitOnlyOperator>(JitOnlyOperator{
            c10::make_right<FunctionSchema, UnparsedFunctionSchema>(
                UnparsedFunctionSchema{std::move(schema), alias_analysis}),
            c10::make_left<Operation, OperationCreator>(std::move(op))})) {}

  C10_DEPRECATED_MESSAGE(
      "Please define your operator as taking a `Stack*` argument instead of `Stack&` and as returning `void` instead of `int`.")
  Operator(
      std::string schema,
      std::function<int(Stack&)> op,
      c10::AliasAnalysisKind alias_analysis)
      : Operator(
            std::move(schema),
            [op = std::move(op)](Stack* stack) { op(*stack); },
            alias_analysis) {}

  Operator(
      std::string schema,
      OperationCreator op_creator,
      c10::AliasAnalysisKind alias_analysis)
      : op_(c10::make_right<C10Operator, JitOnlyOperator>(JitOnlyOperator{
            c10::make_right<FunctionSchema, UnparsedFunctionSchema>(
                UnparsedFunctionSchema{std::move(schema), alias_analysis}),
            c10::make_right<Operation, OperationCreator>(
                std::move(op_creator))})) {}

  // Helper constructor to register `op` to run
  // run for _every_ IR Node where n.kind() == name, regardless of arguments.
  // This is accomplished by marking the schema varargs and having no required
  // arguments.
  Operator(
      Symbol name,
      OperationCreator op_creator,
      c10::AliasAnalysisKind alias_analysis)
      : op_(c10::make_right<C10Operator, JitOnlyOperator>(JitOnlyOperator{
            c10::make_left<FunctionSchema, UnparsedFunctionSchema>(
                varArgSchemaWithName(name, alias_analysis)),
            c10::make_right<Operation, OperationCreator>(
                std::move(op_creator))})) {}

  Operation getOperation(const Node* node = nullptr) const {
    return op_.fold<Operation>(
        [](const C10Operator& op) { return op.op_; },
        [node](const JitOnlyOperator& op) {
          return op.op_.fold<Operation>(
              [](const Operation& op) { return op; },
              [node](const OperationCreator& op_creator) {
                return op_creator(node);
              });
        });
  }

  const FunctionSchema& schema() const {
    return op_.fold<const FunctionSchema&>(
        [](const C10Operator& op) -> const FunctionSchema& {
          return op.handle_.schema();
        },
        [](const JitOnlyOperator& op) -> const FunctionSchema& {
          // we lazily parse schema initialized from strings so that
          // we do less work during static operator registration
          if (op.schema_.is_right()) {
            auto& unmaterializedSchema = op.schema_.right();
            FunctionSchema schema =
                parseSchema(unmaterializedSchema.schema_string_);
            if (unmaterializedSchema.alias_analysis_.has_value()) {
              // TODO What if it gets set later?
              schema.setAliasAnalysis(*unmaterializedSchema.alias_analysis_);
            }
            op.schema_ = c10::make_left<FunctionSchema, UnparsedFunctionSchema>(
                std::move(schema));
          }
          return op.schema_.left();
        });
  }

  bool isC10Op() const {
    return op_.is_left();
  }

  c10::AliasAnalysisKind aliasAnalysisKind() const {
    const FunctionSchema& schemaRef = schema();
    c10::AliasAnalysisKind alias_analysis = schemaRef.aliasAnalysis();

    TORCH_CHECK(
        alias_analysis == AliasAnalysisKind::FROM_SCHEMA ||
            !schemaRef.hasAnyAliasInfo(),
        "In operator registration: Tried to register operator ",
        schemaRef,
        " with aliasing information in the schema but without AliasAnalysisKind::FROM_SCHEMA.");
    return alias_analysis;
  }

  bool hasOperation() const {
    return op_.fold<bool>(
        [](const C10Operator&) { return true; },
        [](const JitOnlyOperator& op) { return op.op_.is_left(); });
  }

 private:
  static FunctionSchema varArgSchemaWithName(
      Symbol name,
      AliasAnalysisKind alias_analysis) {
    auto result = FunctionSchema(
        name,
        "",
        {},
        {},
        /*is_vararg*/ true,
        /*is_varret*/ true);
    result.setAliasAnalysis(alias_analysis);
    return result;
  }

  c10::either<C10Operator, JitOnlyOperator> op_;
};

TORCH_API std::string canonicalSchemaString(const FunctionSchema& schema);

TORCH_API const std::vector<std::shared_ptr<Operator>> getAllOperators();
TORCH_API const std::vector<std::shared_ptr<Operator>>& getAllOperatorsFor(
    Symbol name);

// given a operator with an overload name, find the specific operator related to
// it, may return nullptr if no operator exists.
TORCH_API std::shared_ptr<Operator> findOperatorFor(
    const c10::OperatorName& full_name);

TORCH_API std::vector<Symbol> findSimilarOperators(Symbol input_op);

TORCH_API void registerOperator(Operator&& op);
TORCH_API void deregisterOperator(const FunctionSchema& schema);

// XXX: this function is meant to be used with string literals only!
TORCH_API std::shared_ptr<Operator> getOperatorForLiteral(
    const char* signature);

// Ensure the thing that registers c10 ops is defined.
// Otherwise, our registry will not have c10 ops. You can run into this
// scenario if you're querying registered ops during static init.
//
// This fn is defined in register_c10_ops.cpp
TORCH_API void ensure_c10_registerer_defined();

// Used to assert that unschematized operators have an analysis method written
TORCH_API bool aliasAnalysisHasSpecialCaseFor(c10::Symbol sym);

// A factory function to generate an optional operator. It has two
// instantiations depending on the template bool arg value. The arg can be a
// compile-time function for the selective op registration based on schema
// string.
template <typename Func>
c10::optional<Operator> OperatorGenerator(
    torch::detail::SelectiveStr<true> schema_str,
    Func&& op,
    AliasAnalysisKind alias_analysis) {
  return c10::optional<Operator>(Operator(
<<<<<<< HEAD
      schema_str.operator const char*(),
=======
      std::string(schema_str),
>>>>>>> 73dcfc5e
      std::forward<Func>(op),
      alias_analysis));
}

template <typename Func>
c10::optional<Operator> OperatorGenerator(
    torch::detail::SelectiveStr<false> schema_str,
    Func&& op,
    AliasAnalysisKind alias_analysis) {
  return c10::nullopt;
}

} // namespace jit
} // namespace torch<|MERGE_RESOLUTION|>--- conflicted
+++ resolved
@@ -235,11 +235,7 @@
     Func&& op,
     AliasAnalysisKind alias_analysis) {
   return c10::optional<Operator>(Operator(
-<<<<<<< HEAD
-      schema_str.operator const char*(),
-=======
       std::string(schema_str),
->>>>>>> 73dcfc5e
       std::forward<Func>(op),
       alias_analysis));
 }
